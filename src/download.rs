use std::fs::{create_dir_all, remove_file, File};
use std::io::{BufReader, BufWriter, Read, Write};
<<<<<<< HEAD
use std::path::PathBuf;
=======
use std::path::Path;
>>>>>>> 58ce7bfc

use attohttpc::get;

use serde::Deserializer;
use serde::de::{Visitor, Error, MapAccess};

use toiletcli::flags;
use toiletcli::flags::*;

use crate::common::{Docs, ResultS};
use crate::common::{
    deserialize_docs_json, get_docset_path, is_docs_json_exists, is_docset_downloaded,
    is_docset_in_docs_or_print_warning
};
use crate::common::{
    BOLD, DEFAULT_DB_JSON_LINK, DEFAULT_USER_AGENT, GREEN, PROGRAM_NAME, RESET, VERSION, YELLOW,
};

fn show_download_help() -> ResultS {
    println!(
        "\
{GREEN}USAGE{RESET}
    {BOLD}{PROGRAM_NAME} download{RESET} [-f] <docset1> [docset2, ..]
    Download a docset. Available docsets can be displayed using `list`.

{GREEN}OPTIONS{RESET}
    -f, --force                     Force the download and overwrite files.
        --help                      Display help message."
    );
    Ok(())
}

fn download_db_and_index_json_with_progress(
    docset_name: &String,
    docs: &Vec<Docs>,
) -> ResultS {
    let user_agent = format!("{DEFAULT_USER_AGENT}/{VERSION}");

    for entry in docs.iter() {
        if docset_name == &entry.slug {
            let docset_path = get_docset_path(docset_name)?;

            if !docset_path.exists() {
                create_dir_all(&docset_path)
                    .map_err(|err| format!("Cannot create `{}` directory: {err}", docset_path.display()))?;
            }

            for (file_name, i) in [("db.json", 1), ("index.json", 2)] {
                let file_path = docset_path
                    .join(file_name);

                let file = File::create(&file_path)
                    .map_err(|err| format!("Could not create `{}`: {err}", file_path.display()))?;

                let download_link = format!("{DEFAULT_DB_JSON_LINK}/{docset_name}/{}?{}", file_name, entry.mtime);

                let response = get(&download_link)
                    .header_append("user-agent", &user_agent)
                    .send()
                    .map_err(|err| format!("Could not GET {download_link}: {err}"))?;

                let mut file_writer = BufWriter::new(file);
                let mut response_reader = BufReader::new(response);

                let mut buffer = [0; 1024 * 4];
                let mut file_size = 0;

                while let Ok(size) = response_reader.read(&mut buffer) {
                    if size == 0 {
                        break;
                    }

                    file_writer
                        .write(&buffer[..size])
                        .map_err(|err| format!("Could not download file: {err}"))?;

                    file_size += size;

                    print!("\rReceived {file_size} bytes, file {i} of 2...");
                }
                println!();
            }
        }
    }

    Ok(())
}

// Remove class="...", title="...", data-language="..." attributes from HTML tags to reduce size.
fn sanitize_html_line<'a>(input: String) -> String {
    enum State {
        Default,
        InTag,
        InKey,
        InValue,
    }

    let length = input.len();

    let mut output = String::new();
    let mut state = State::Default;
    let mut position = 0;

    let mut chars = input.chars();

    while let Some(ch) = chars.next() {
        match state {
            State::Default => {
                if ch == '<' {
                    state = State::InTag;
                }
                output.push(ch);
            }
            State::InTag => {
                let bytes = input.as_bytes();
                match ch {
                    'd' if position + 15 < length && bytes[position..position + 15] == *b"data-language=\"" => {
                        state = State::InKey;
                    }
                    't' if position + 7 < length && bytes[position..position + 7] == *b"title=\"" => {
                        state = State::InKey;
                    }
                    'c' if position + 7 < length && bytes[position..position + 7] == *b"class=\"" => {
                        state = State::InKey;
                    }
                    '>' => {
                        state = State::Default;
                        output.push(ch);
                    }
                    _ => output.push(ch)
                }
            }
            State::InKey => {
                if ch == '\"' {
                    state = State::InValue;
                }
            }
            State::InValue => {
                if ch == '\"' {
                    state = State::InTag;
                }
            }
        }
        position += ch.len_utf8();
    }

    output
}

<<<<<<< HEAD
fn build_docset_from_map_with_progress<'de, M>(docset_name: &String, mut map: M) -> ResultS
where
    M: MapAccess<'de>,
{
    #[inline]
    #[cfg(target_family = "windows")]
    fn sanitize_filename_for_windows(filename: String) -> String {
        const FORBIDDEN_CHARS: &[char] = &['<', '>', ':', '"', '|', '?', '*'];
        filename
            .chars()
            .map(|c| if FORBIDDEN_CHARS.contains(&c) { '_' } else { c })
            .collect::<String>()
    }

=======
fn remove_if_exists(path: &Path) -> ResultS {
    let path_exists = path.try_exists()
        .map_err(|err| format!("Could not read `{}`: {err}", path.display()))?;

    if path_exists {
        remove_file(&path)
            .map_err(|err| format!("Could not remove `{}`: {err}", path.display()))?;
    }

    Ok(())
}

fn extract_docset_tar_gz(docset_name: &String) -> Result<(), String> {
>>>>>>> 58ce7bfc
    let docset_path = get_docset_path(docset_name)?;
    let mut unpacked_amount = 1;

    while let Some((file_path, contents)) = map.next_entry::<String, String>()
        .map_err(|err| err.to_string())?
    {
        #[cfg(target_family = "windows")]
        let file_path = sanitize_filename_for_windows(file_path);
        let file_path = PathBuf::from(file_path);

        if let Some(parent) = file_path.parent() {
            create_dir_all(docset_path.join(parent))
                .map_err(|err| format!("Could not create `{}`: {err}", parent.display()))?;
        }

        let mut file_name_html = file_path.as_os_str().to_owned();
        file_name_html.push(".html");

        let file_path = docset_path.join(&file_name_html);

<<<<<<< HEAD
        let file = File::create(&file_path)
            .map_err(|err| format!("Could not create `{}`: {err}", file_path.display()))?;
        let mut writer = BufWriter::new(file);
=======
    #[cfg(target_family = "unix")]
    {
        archive
            .unpack(&docset_path)
            .map_err(|err| format!("Could not extract `{}`: {err}", tar_gz_path.display()))?;
    }
>>>>>>> 58ce7bfc

        let sanitized_contents = sanitize_html_line(contents);

        writer.write_all(sanitized_contents.trim().as_bytes())
            .map_err(|err| format!("Could not write to `{}`: {err}", file_path.display()))?;

        print!("Unpacked {unpacked_amount} files...\r");

        unpacked_amount += 1;
    }
    println!();

    Ok(())
}

struct FileVisitor {
    docset_name: String
}

impl<'de> Visitor<'de> for FileVisitor {
    type Value = ();

    fn expecting(&self, formatter: &mut std::fmt::Formatter) -> std::fmt::Result {
        formatter.write_str("a string key and a string value")
    }

    fn visit_map<M>(self, map: M) -> Result<Self::Value, M::Error>
    where
        M: MapAccess<'de>,
    {
        build_docset_from_map_with_progress(&self.docset_name, map)
            .map_err(|err| Error::custom(format!("{err}")))?;
        Ok(())
    }
}

fn build_docset_from_db_json(
    docset_name: &String,
) -> ResultS {
    let docset_path = get_docset_path(&docset_name)?;
    let db_json_path = docset_path
        .join("db")
        .with_extension("json");

    let file = File::open(&db_json_path)
        .map_err(|err| format!("Could not open `{}`: {err}", db_json_path.display()))?;

    let reader = BufReader::new(file);

    let mut db_json_deserializer = serde_json::Deserializer::from_reader(reader);

    let file_visitor = FileVisitor { docset_name: docset_name.to_owned() };
    db_json_deserializer.deserialize_map(file_visitor)
        .map_err(|err| format!("Could not deserialize `{}`: {err}", db_json_path.display()))?;

    remove_file(&db_json_path)
        .map_err(|err| format!("Could not remove `{}` after building {docset_name}: {err}", db_json_path.display()))?;

    // Remove these files, since this version does not make use of it
    let db_json_path = docset_path.join("db").with_extension("json");
    let index_json_path = docset_path.join("index").with_extension("json");
    remove_if_exists(&db_json_path)?;
    remove_if_exists(&index_json_path)?;

    Ok(())
}

pub fn download<Args>(mut args: Args) -> ResultS
where
    Args: Iterator<Item = String>,
{
    let mut flag_help;
    let mut flag_force;

    let mut flags = flags![
        flag_help: BoolFlag,  ["--help"],
        flag_force: BoolFlag, ["--force", "-f"]
    ];

    let args = parse_flags(&mut args, &mut flags)?;
    if flag_help || args.is_empty() { return show_download_help(); }

    if !is_docs_json_exists()? {
        return Err("`docs.json` does not exist. Please run `fetch` first".to_string());
    }

    let docs = deserialize_docs_json()?;

    let mut args_iter = args.iter();
    let mut successful_downloads = 0;

    while let Some(docset) = args_iter.next() {
        // Don't print warnings when using with ls -n
        if docset == "[downloaded]" {
            continue;
        }

        if !flag_force && is_docset_downloaded(docset)? {
            println!("\
{YELLOW}WARNING{RESET}: Docset `{docset}` is already downloaded. \
If you still want to update it, re-run this command with `--force`"
            );
            continue;
        } else {
            if is_docset_in_docs_or_print_warning(docset, &docs) {
                println!("Downloading `{docset}`...");
                download_db_and_index_json_with_progress(docset, &docs)?;

                println!("Extracting to `{}`...", get_docset_path(docset)?.display());
                build_docset_from_db_json(docset)?;

                successful_downloads += 1;
            }
        }
    }

    if successful_downloads > 1 {
        println!("{BOLD}{successful_downloads} items were successfully installed{RESET}.");
    } else if successful_downloads == 1 {
        println!("{BOLD}Install has successfully finished{RESET}.");
    }

    Ok(())
}

#[cfg(test)]
mod tests {
    use super::*;

    #[test]
    fn test_sanitize_html() {
        let html_text = r#"
<summary>
    <section id="method.new" class="method">
        <span class="rightside">
            <a class="srclink" href="https://doc.rust-lang.org/src/alloc/vec/mod.rs.html#420">source</a>
            <span class="since" title="const since 1.39.0">
                const: 1.39.0
            </span>
        </span>
        <pre class="code-header" data-language="rust">
            pub const fn new() -> Vec<T, Global>;
        </pre>
    </section>
</summary>
        "#;

        let should_be = r#"
<summary>
    <section id="method.new" >
        <span >
            <a  href="https://doc.rust-lang.org/src/alloc/vec/mod.rs.html#420">source</a>
            <span  >
                const: 1.39.0
            </span>
        </span>
        <pre  >
            pub const fn new() -> Vec<T, Global>;
        </pre>
    </section>
</summary>
        "#;

        let result = sanitize_html_line(html_text.to_owned());

        assert_eq!(result, should_be);
    }
}<|MERGE_RESOLUTION|>--- conflicted
+++ resolved
@@ -1,10 +1,6 @@
 use std::fs::{create_dir_all, remove_file, File};
 use std::io::{BufReader, BufWriter, Read, Write};
-<<<<<<< HEAD
 use std::path::PathBuf;
-=======
-use std::path::Path;
->>>>>>> 58ce7bfc
 
 use attohttpc::get;
 
@@ -154,7 +150,6 @@
     output
 }
 
-<<<<<<< HEAD
 fn build_docset_from_map_with_progress<'de, M>(docset_name: &String, mut map: M) -> ResultS
 where
     M: MapAccess<'de>,
@@ -169,21 +164,6 @@
             .collect::<String>()
     }
 
-=======
-fn remove_if_exists(path: &Path) -> ResultS {
-    let path_exists = path.try_exists()
-        .map_err(|err| format!("Could not read `{}`: {err}", path.display()))?;
-
-    if path_exists {
-        remove_file(&path)
-            .map_err(|err| format!("Could not remove `{}`: {err}", path.display()))?;
-    }
-
-    Ok(())
-}
-
-fn extract_docset_tar_gz(docset_name: &String) -> Result<(), String> {
->>>>>>> 58ce7bfc
     let docset_path = get_docset_path(docset_name)?;
     let mut unpacked_amount = 1;
 
@@ -204,18 +184,9 @@
 
         let file_path = docset_path.join(&file_name_html);
 
-<<<<<<< HEAD
         let file = File::create(&file_path)
             .map_err(|err| format!("Could not create `{}`: {err}", file_path.display()))?;
         let mut writer = BufWriter::new(file);
-=======
-    #[cfg(target_family = "unix")]
-    {
-        archive
-            .unpack(&docset_path)
-            .map_err(|err| format!("Could not extract `{}`: {err}", tar_gz_path.display()))?;
-    }
->>>>>>> 58ce7bfc
 
         let sanitized_contents = sanitize_html_line(contents);
 
